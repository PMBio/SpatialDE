--- conflicted
+++ resolved
@@ -2,7 +2,6 @@
 """
 import sys
 import logging
-<<<<<<< HEAD
 from time import time
 import warnings
 from typing import Optional, Dict, Tuple
@@ -12,12 +11,26 @@
 from scipy.special import logsumexp
 import pandas as pd
 
+import tensorflow as tf
+import tensorflow_probability as tfp
+
 from tqdm.auto import tqdm
 
 from .kernels import SquaredExponential, Cosine, Linear
 from .models import Model, Constant, Null, model_factory
-from .util import bh_adjust
+from .util import bh_adjust, Kernel, GP, SGPIPM, GPControl
 from .score_test import ScoreTest, GaussianConstantScoreTest, GaussianNullScoreTest, NegativeBinomialScoreTest
+from .gpflow_helpers import *
+
+gpus = tf.config.experimental.list_physical_devices('GPU')
+if gpus:
+    try:
+        for gpu in gpus:
+            tf.config.experimental.set_memory_growth(gpu, True)
+        logical_gpus = tf.config.experimental.list_logical_devices('GPU')
+        print(len(gpus), "Physical GPUs,", len(logical_gpus), "Logical GPUs")
+    except RuntimeError as e:
+        print(e)
 
 
 def get_l_limits(X):
@@ -159,93 +172,7 @@
         results.index.name = 'g' # FIXME: https://github.com/pandas-dev/pandas/issues/21629
         return results.drop(columns='test_time').reset_index()
 
-def run(X: pd.DataFrame, exp_tab:pd.DataFrame, raw_counts:pd.DataFrame, kernel_space:Optional[dict]=None, null_model:str="const") -> pd.DataFrame:
-=======
-import numpy as np
-import tensorflow as tf
-import tensorflow_probability as tfp
-import gpflow
-
-from tqdm.auto import tqdm
-
-import pandas as pd
-
-from .util import bh_adjust, Kernel, GP, SGPIPM, GPControl
-from .gpflow_helpers import *
-
-gpus = tf.config.experimental.list_physical_devices('GPU')
-if gpus:
-    try:
-        for gpu in gpus:
-            tf.config.experimental.set_memory_growth(gpu, True)
-        logical_gpus = tf.config.experimental.list_logical_devices('GPU')
-        print(len(gpus), "Physical GPUs,", len(logical_gpus), "Logical GPUs")
-    except RuntimeError as e:
-        print(e)
-
-def run(
-    X, exp_tab, control: Optional[GPControl] = GPControl(), rng=np.random.default_rng()
-):
->>>>>>> 22717c66
-    """ Perform SpatialDE test
-
-    X : matrix of spatial coordinates times observations
-    exp_tab : Expression table, assumed appropriatealy normalised.
-<<<<<<< HEAD
-
-    The grid of covariance matrices to search over for the alternative
-    model can be specifiec using the kernel_space parameter.
-    """
-    if kernel_space == None:
-        l_min, l_max = get_l_limits(X)
-        kernel_space = {
-            "SE": np.logspace(np.log10(l_min), np.log10(l_max), 10),
-            #'PER': np.logspace(np.log10(l_min), np.log10(l_max), 10),
-            #'linear': None
-        }
-
-    logging.info("Performing DE test")
-    results = []
-
-    stest_class = lambda x: None
-    if null_model == 'const':
-        stest_class = GaussianConstantScoreTest
-    elif null_model == 'null':
-        stest_class = GaussianNullScoreTest
-
-    stest_class = NegativeBinomialScoreTest
-
-    logging.info("Fitting gene models")
-    n_models = 0
-    stests = {}
-    for model, mname in kspace_walk(kernel_space, X.to_numpy()):
-        res = fit_model(model, exp_tab, raw_counts)
-        stests[model] = stest_class(X.to_numpy(), exp_tab.to_numpy(), raw_counts.to_numpy(), model)
-        res["model"] = mname
-        res["_model"] = model
-        results.append(res)
-        n_models += 1
-
-    n_genes = exp_tab.shape[1]
-    logging.info("Finished fitting {} models to {} genes".format(n_models, n_genes))
-
-    results = pd.concat(results, sort=True).reset_index(drop=True)
-    sizes = results.groupby(["model", "g"], sort=False).size().groupby("model", sort=False).unique()
-    results = results.set_index("model")
-    results.loc[sizes > 1, "M"] += 1
-    results = results.reset_index()
-    results["BIC"] = -2 * results["max_ll"] + results["M"] * np.log(results["n"])
-
-    results = results.loc[results.groupby(["model", "g"], sort=False)["max_ll"].idxmax()]
-    results = results.loc[results.groupby("g", sort=False)["BIC"].idxmin()]
-
-    logging.info("Performing score test")
-    results = score_test(results, exp_tab, raw_counts, stests, "_model")
-    results["p.adj"] = bh_adjust(results["pval"].to_numpy())
-
-    return results.drop(columns="_model").reset_index(drop=True)
-=======
-    """
+def run_gpflow(X: pd.DataFrame, exp_tab:pd.DataFrame, kernel_space:Optional[dict]=None, null_model:str="const"):
     if control.gp is None:
         if X.shape[0] < 750:
             control.gp = GP.GPR
@@ -305,7 +232,64 @@
 
     logging.info("Finished fitting models to %i genes" % len(colnames))
     return results.to_df()
->>>>>>> 22717c66
+
+def run(X: pd.DataFrame, exp_tab:pd.DataFrame, raw_counts:pd.DataFrame, kernel_space:Optional[dict]=None, null_model:str="const") -> pd.DataFrame:
+    """ Perform SpatialDE test
+
+    X : matrix of spatial coordinates times observations
+    exp_tab : Expression table, assumed appropriatealy normalised.
+
+    The grid of covariance matrices to search over for the alternative
+    model can be specifiec using the kernel_space parameter.
+    """
+    if kernel_space == None:
+        l_min, l_max = get_l_limits(X)
+        kernel_space = {
+            "SE": np.logspace(np.log10(l_min), np.log10(l_max), 10),
+            #'PER': np.logspace(np.log10(l_min), np.log10(l_max), 10),
+            #'linear': None
+        }
+
+    logging.info("Performing DE test")
+    results = []
+
+    stest_class = lambda x: None
+    if null_model == 'const':
+        stest_class = GaussianConstantScoreTest
+    elif null_model == 'null':
+        stest_class = GaussianNullScoreTest
+
+    stest_class = NegativeBinomialScoreTest
+
+    logging.info("Fitting gene models")
+    n_models = 0
+    stests = {}
+    for model, mname in kspace_walk(kernel_space, X.to_numpy()):
+        res = fit_model(model, exp_tab, raw_counts)
+        stests[model] = stest_class(X.to_numpy(), exp_tab.to_numpy(), raw_counts.to_numpy(), model)
+        res["model"] = mname
+        res["_model"] = model
+        results.append(res)
+        n_models += 1
+
+    n_genes = exp_tab.shape[1]
+    logging.info("Finished fitting {} models to {} genes".format(n_models, n_genes))
+
+    results = pd.concat(results, sort=True).reset_index(drop=True)
+    sizes = results.groupby(["model", "g"], sort=False).size().groupby("model", sort=False).unique()
+    results = results.set_index("model")
+    results.loc[sizes > 1, "M"] += 1
+    results = results.reset_index()
+    results["BIC"] = -2 * results["max_ll"] + results["M"] * np.log(results["n"])
+
+    results = results.loc[results.groupby(["model", "g"], sort=False)["max_ll"].idxmax()]
+    results = results.loc[results.groupby("g", sort=False)["BIC"].idxmin()]
+
+    logging.info("Performing score test")
+    results = score_test(results, exp_tab, raw_counts, stests, "_model")
+    results["p.adj"] = bh_adjust(results["pval"].to_numpy())
+
+    return results.drop(columns="_model").reset_index(drop=True)
 
 def model_search(X, exp_tab, DE_mll_results, kernel_space=None):
     """ Compare model fits with different models.
@@ -318,17 +302,12 @@
     By default searches a grid of periodic covariance matrices and a linear
     covariance matrix.
     """
-<<<<<<< HEAD
     if kernel_space == None:
         P_min, P_max = get_l_limits(X)
         kernel_space = {
             "PER": np.logspace(np.log10(P_min), np.log10(P_max), 10),
             "linear": 0,
         }
-=======
-    if kernel_space is None:
-        kernel_space = [Kernel.PER, Kernel.linear]
->>>>>>> 22717c66
 
     de_exp_tab = exp_tab[DE_mll_results["g"]]
 
@@ -338,19 +317,11 @@
 
     # Calculate model probabilities
     mask = (
-<<<<<<< HEAD
         new_and_old_results.groupby(["g", "model"])["BIC"].transform(min)
         == new_and_old_results["BIC"]
     )
     log_p_data_Hi = -new_and_old_results[mask].pivot_table(
         values="BIC", index="g", columns="model"
-=======
-        new_and_old_results.groupby(["g", "model"])["marginal_ll"].transform(max)
-        == new_and_old_results["marginal_ll"]
-    )
-    log_p_data_Hi = -new_and_old_results[mask].pivot_table(
-        values="marginal_ll", index="g", columns="model"
->>>>>>> 22717c66
     )
     log_Z = logsumexp(log_p_data_Hi, 1)
     log_p_Hi_data = (log_p_data_Hi.T - log_Z).T
@@ -358,13 +329,8 @@
 
     # Select most likely model
     mask = (
-<<<<<<< HEAD
         new_and_old_results.groupby("g")["BIC"].transform(min)
         == new_and_old_results["BIC"]
-=======
-        new_and_old_results.groupby("g")["marginal_ll"].transform(max)
-        == new_and_old_results["marginal_ll"]
->>>>>>> 22717c66
     )
     ms_results = new_and_old_results[mask]
 
